import json
from fastapi import APIRouter, HTTPException, Request, Depends, status
from fastapi.responses import StreamingResponse
from app.models import ChatCompletionRequest, ChatCompletionResponse, ModelList
from app.services import GeminiClient
from app.utils import protect_from_abuse,generate_cache_key_all,generate_cache_key,openAI_nonstream_response,openAI_stream_chunk,log
from .stream_handlers import process_stream_request
from .nonstream_handlers import process_request
from app.models.schemas import ChatCompletionResponse, Choice, Message 
from app.vertex.vertex import list_models as list_models_vertex
import app.config.settings as settings
import asyncio
import time

# 导入拆分后的模块
from .auth import verify_password

# 创建路由器
router = APIRouter()

# 全局变量引用 - 这些将在main.py中初始化并传递给路由
key_manager = None
response_cache_manager = None
active_requests_manager = None
safety_settings = None
safety_settings_g2 = None
current_api_key = None
FAKE_STREAMING = None
FAKE_STREAMING_INTERVAL = None
PASSWORD = None
MAX_REQUESTS_PER_MINUTE = None
MAX_REQUESTS_PER_DAY_PER_IP = None

# 初始化路由器的函数
def init_router(
    _key_manager,
    _response_cache_manager,
    _active_requests_manager,
    _safety_settings,
    _safety_settings_g2,
    _current_api_key,
    _fake_streaming,
    _fake_streaming_interval,
    _password,
    _max_requests_per_minute,
    _max_requests_per_day_per_ip
):
    global key_manager, response_cache_manager, active_requests_manager
    global safety_settings, safety_settings_g2, current_api_key
    global FAKE_STREAMING, FAKE_STREAMING_INTERVAL
    global PASSWORD, MAX_REQUESTS_PER_MINUTE, MAX_REQUESTS_PER_DAY_PER_IP
    
    key_manager = _key_manager
    response_cache_manager = _response_cache_manager
    active_requests_manager = _active_requests_manager
    safety_settings = _safety_settings
    safety_settings_g2 = _safety_settings_g2
    current_api_key = _current_api_key
    FAKE_STREAMING = _fake_streaming
    FAKE_STREAMING_INTERVAL = _fake_streaming_interval
    PASSWORD = _password
    MAX_REQUESTS_PER_MINUTE = _max_requests_per_minute
    MAX_REQUESTS_PER_DAY_PER_IP = _max_requests_per_day_per_ip

# 自定义密码验证依赖
async def custom_verify_password(request: Request):
    await verify_password(request, settings.PASSWORD)

@router.get("/aistudio/models",response_model=ModelList)
async def aistudio_list_models():
    # 使用原有的Gemini实现
    filtered_models = [model for model in GeminiClient.AVAILABLE_MODELS if model not in settings.BLOCKED_MODELS]
    return ModelList(data=[{"id": model, "object": "model", "created": 1678888888, "owned_by": "organization-owner"} for model in filtered_models])

@router.get("/vertex/models",response_model=ModelList)
async def vertex_list_models():
    # 使用Vertex AI实现
    from app.vertex.vertex import list_models as vertex_list_models
    
    # 调用Vertex AI实现
    vertex_response = await vertex_list_models(api_key=current_api_key)
    
    # 转换为ModelList格式
    return ModelList(data=vertex_response.get("data", []))

# API路由
@router.get("/v1/models",response_model=ModelList)
@router.get("/models",response_model=ModelList)
async def list_models():
    if settings.ENABLE_VERTEX:
        return await vertex_list_models()
    return await aistudio_list_models()

@router.post("/aistudio/chat/completions", response_model=ChatCompletionResponse)
async def aistudio_chat_completions(request: ChatCompletionRequest, http_request: Request, _: None = Depends(custom_verify_password)):
    global current_api_key
    # 使用原有的Gemini实现
    
    # 生成缓存键 - 用于匹配请求内容对应缓存
    if settings.PRECISE_CACHE:
        cache_key = generate_cache_key_all(request)
    else:    
        cache_key = generate_cache_key(request,4)
    
    # 请求前基本检查
    protect_from_abuse(
        http_request, 
        settings.MAX_REQUESTS_PER_MINUTE, 
        settings.MAX_REQUESTS_PER_DAY_PER_IP)
    if request.model not in GeminiClient.AVAILABLE_MODELS:
        log('error', "无效的模型", 
            extra={'model': request.model, 'status_code': 400})
        raise HTTPException(
            status_code=status.HTTP_400_BAD_REQUEST, detail="无效的模型")
    
    
    # 记录请求缓存键信息
    log('info', f"请求缓存键: {cache_key[:8]}...", 
        extra={'request_type': 'non-stream', 'model': request.model})
    
    # 检查缓存是否存在，如果存在，返回缓存
    cached_response, cache_hit = response_cache_manager.get_and_remove(cache_key)
    
    if cache_hit and not request.stream:
        log('info', f"缓存命中: {cache_key[:8]}...", 
            extra={'request_type': 'non-stream', 'model': request.model})
        return openAI_nonstream_response(cached_response)

    if cache_hit and request.stream:
        log('info', f"缓存命中: {cache_key[:8]}...", 
            extra={'request_type': 'non-stream', 'model': request.model})
        
        chunk = openAI_stream_chunk(model=cached_response.model,content=cached_response.text,finish_reason="stop")
        
        return StreamingResponse(chunk, media_type="text/event-stream")
    
    
    # 构建包含缓存键的活跃请求池键
    pool_key = f"cache:{cache_key}"
    
    # 查找所有使用相同缓存键的活跃任务
    active_task = active_requests_manager.get(pool_key)
    if active_task and not active_task.done():
        log('info', f"发现相同请求的进行中任务", 
            extra={'request_type': 'non-stream', 'model': request.model})
        
        # 等待已有任务完成
        try:
            # 设置超时，避免无限等待
            await asyncio.wait_for(active_task, timeout=180)
                
            # 使用任务结果
            if active_task.done() and not active_task.cancelled():
                result = active_task.result()
                if result:
                    return result
        
        except (asyncio.TimeoutError, asyncio.CancelledError) as e:
            # 任务超时或被取消的情况下，记录日志然后让代码继续执行
            error_type = "超时" if isinstance(e, asyncio.TimeoutError) else "被取消"
            log('warning', f"等待已有任务{error_type}: {pool_key}", 
                extra={'request_type': 'non-stream', 'model': request.model})
            
            # 从活跃请求池移除该任务
            if active_task.done() or active_task.cancelled():
                active_requests_manager.remove(pool_key)
                log('info', f"已从活跃请求池移除{error_type}任务: {pool_key}", 
                    extra={'request_type': 'non-stream'})
    
        
    if request.stream:
        # 流式请求处理任务
        process_task = asyncio.create_task(
            process_stream_request(
                chat_request = request, 
                key_manager=key_manager,
                response_cache_manager = response_cache_manager,
                safety_settings = safety_settings,
                safety_settings_g2 = safety_settings_g2,
                cache_key = cache_key
            )
        )
    
    else:
        # 创建非流式请求处理任务
        process_task = asyncio.create_task(
            process_request(
                chat_request = request, 
                http_request = http_request, 
                request_type = "non-stream", 
                key_manager = key_manager,
                response_cache_manager = response_cache_manager,
                active_requests_manager = active_requests_manager,
                safety_settings = safety_settings,
                safety_settings_g2 = safety_settings_g2,
                cache_key = cache_key
            )
        )

    
    # 将任务添加到活跃请求池
    active_requests_manager.add(pool_key, process_task)
    
    # 等待任务完成
    try:
        response = await process_task
        return response
    except Exception as e:
        # 如果任务失败，从活跃请求池中移除
        active_requests_manager.remove(pool_key)
        
        # 检查是否已有缓存的结果（可能是由另一个任务创建的）
        cached_response, cache_hit = response_cache_manager.get_and_remove(cache_key)
        if cache_hit:
            log('info', f"任务失败但找到缓存，使用缓存结果: {cache_key[:8]}...", 
                extra={'request_type': 'non-stream', 'model': request.model})
            return cached_response
        
<<<<<<< HEAD
        # # 发送错误信息给客户端
        # raise HTTPException(status_code=500, detail=f" hajimi 服务器内部处理时发生错误\n错误原因 : {e}")

@router.post("/vertex/chat/completions", response_model=ChatCompletionResponse)
async def vertex_chat_completions(request: ChatCompletionRequest, http_request: Request, _: None = Depends(custom_verify_password)):
    global current_api_key

    # 使用Vertex AI实现
    from app.vertex.vertex import chat_completions as vertex_chat_completions
    from app.vertex.vertex import OpenAIRequest, OpenAIMessage, get_api_key
    
    # 转换消息格式
    openai_messages = []
    for message in request.messages:
        openai_messages.append(OpenAIMessage(
            role=message.role,
            content=message.content
        ))
    
    # 转换请求格式
    vertex_request = OpenAIRequest(
        model=request.model,
        messages=openai_messages,
        temperature=request.temperature,
        max_tokens=request.max_tokens,
        top_p=request.top_p,
        top_k=request.top_k,
        stream=request.stream,
        stop=request.stop,
        presence_penalty=request.presence_penalty,
        frequency_penalty=request.frequency_penalty,
        seed=getattr(request, 'seed', None),
        logprobs=getattr(request, 'logprobs', None),
        response_logprobs=getattr(request, 'response_logprobs', None),
        n=request.n
    )
    
    # 调用Vertex AI实现
    return await vertex_chat_completions(vertex_request, api_key=current_api_key)

@router.post("/v1/chat/completions", response_model=ChatCompletionResponse)
@router.post("/chat/completions", response_model=ChatCompletionResponse)
async def chat_completions(request: ChatCompletionRequest, http_request: Request, _: None = Depends(custom_verify_password)):
    """处理API请求的主函数，根据需要处理流式或非流式请求"""
    if settings.ENABLE_VERTEX:
        return await vertex_chat_completions(request, http_request, _)
    return await aistudio_chat_completions(request, http_request, _)
=======
        # 发送错误信息给客户端
        raise HTTPException(status_code=500, detail=f" hajimi 服务器内部处理时发生错误")
>>>>>>> 5053e766
<|MERGE_RESOLUTION|>--- conflicted
+++ resolved
@@ -216,9 +216,8 @@
                 extra={'request_type': 'non-stream', 'model': request.model})
             return cached_response
         
-<<<<<<< HEAD
-        # # 发送错误信息给客户端
-        # raise HTTPException(status_code=500, detail=f" hajimi 服务器内部处理时发生错误\n错误原因 : {e}")
+        # 发送错误信息给客户端
+        raise HTTPException(status_code=500, detail=f" hajimi 服务器内部处理时发生错误")
 
 @router.post("/vertex/chat/completions", response_model=ChatCompletionResponse)
 async def vertex_chat_completions(request: ChatCompletionRequest, http_request: Request, _: None = Depends(custom_verify_password)):
@@ -263,8 +262,4 @@
     """处理API请求的主函数，根据需要处理流式或非流式请求"""
     if settings.ENABLE_VERTEX:
         return await vertex_chat_completions(request, http_request, _)
-    return await aistudio_chat_completions(request, http_request, _)
-=======
-        # 发送错误信息给客户端
-        raise HTTPException(status_code=500, detail=f" hajimi 服务器内部处理时发生错误")
->>>>>>> 5053e766
+    return await aistudio_chat_completions(request, http_request, _)